#!/bin/bash
set -xe

PROTOCOL_VERSION=${1:-v28}
case $PROTOCOL_VERSION in
  v26)
    # HEAD of anvil-zksync-0.4.x-release-v26
    ERA_CONTRACTS_GIT_COMMIT=50dc0669213366f5d3084a7a29a83541cf3c6435
    ;;
  v27)
    # HEAD of anvil-zksync-0.4.x-release-v27
    ERA_CONTRACTS_GIT_COMMIT=f0e17d700929e25292be971ea5196368bf120cea
    ;;
  v28)
    # HEAD of anvil-zksync-0.4.x-release-v28
<<<<<<< HEAD
    ERA_CONTRACTS_GIT_COMMIT=cd9906af3988e0dbde825bc51fcb50b21498c321
=======
    ERA_CONTRACTS_GIT_COMMIT=07a789244c66c4e9b2b8623ea4cfe39396ad81c2
>>>>>>> 8bfe7312
    ;;
  *)
    echo "Unrecognized/unsupported protocol version: $PROTOCOL_VERSION"
    exit 1
    ;;
esac

# Checkout the right revision of contracts and compile them
cd contracts
echo "Using era-contracts commit: $ERA_CONTRACTS_GIT_COMMIT"
git fetch
git checkout $ERA_CONTRACTS_GIT_COMMIT
yarn install
cd da-contracts && yarn install --frozen-lockfile && yarn build:foundry && cd ..
cd l1-contracts && yarn install --frozen-lockfile && yarn build:foundry && cd ..
cd l2-contracts && yarn install --frozen-lockfile && yarn build:foundry && cd ..
cd system-contracts && yarn install --frozen-lockfile && yarn build:foundry && cd ..
cd ..

BUILTIN_CONTRACTS_OUTPUT_PATH="crates/core/src/deps/contracts/builtin-contracts-$PROTOCOL_VERSION.tar.gz"

# Forge JSON artifacts to be packed in the archive
L1_ARTIFACTS_SRC_DIR=contracts/l1-contracts/zkout
L2_ARTIFACTS_SRC_DIR=contracts/l2-contracts/zkout
SYSTEM_ARTIFACTS_SRC_DIR=contracts/system-contracts/zkout

l1_artifacts=("MessageRoot" "Bridgehub" "L2AssetRouter" "L2NativeTokenVault" "L2WrappedBaseToken" "L2MessageVerification")
l2_artifacts=("TimestampAsserter")
system_contracts_sol=(
  "AccountCodeStorage" "BootloaderUtilities" "Compressor" "ComplexUpgrader" "ContractDeployer" "DefaultAccount"
  "EmptyContract" "ImmutableSimulator" "KnownCodesStorage" "L1Messenger" "L2BaseToken"
  "MsgValueSimulator" "NonceHolder" "SystemContext" "PubdataChunkPublisher" "Create2Factory" "L2GenesisUpgrade"
  "SloadContract" "L2MessageRootStorage"
  "DefaultAccountNoSecurity"
)
system_contracts_yul=("EventWriter")
precompiles=("EcAdd" "EcMul" "Ecrecover" "Keccak256" "SHA256" "EcPairing" "CodeOracle" "P256Verify")
bootloaders=(
  "fee_estimate" "gas_test" "playground_batch" "proved_batch" "proved_batch_impersonating" "fee_estimate_impersonating"
)

# zksolc 1.5.11 changed where yul artifacts' path
# TODO: Check is this was intended and get rid of this workaround if not
if [[ $PROTOCOL_VERSION == v28 ]]; then
  for bootloader in "${bootloaders[@]}"; do
    cp "$SYSTEM_ARTIFACTS_SRC_DIR/$bootloader.yul/Bootloader.json" "$SYSTEM_ARTIFACTS_SRC_DIR/$bootloader.yul/$bootloader.json"
  done
fi

if [[ ! $PROTOCOL_VERSION < v27 ]]; then
  # New precompile that was added in v27
  precompiles+=("Identity")
  # EVM emulator contracts that were added in v27
  system_contracts_sol+=("EvmPredeploysManager" "EvmHashesStorage")
  system_contracts_yul+=("EvmEmulator" "EvmGasManager")
fi

if [[ ! $PROTOCOL_VERSION < v28 ]]; then
  # New precompile that was added in v28
  precompiles+=("Modexp")
fi

for artifact in "${l1_artifacts[@]}"; do
  FILES="$FILES $L1_ARTIFACTS_SRC_DIR/$artifact.sol/$artifact.json"
done

for artifact in "${l2_artifacts[@]}"; do
  FILES="$FILES $L2_ARTIFACTS_SRC_DIR/$artifact.sol/$artifact.json"
done

for artifact in "${system_contracts_sol[@]}"; do
  FILES="$FILES $SYSTEM_ARTIFACTS_SRC_DIR/$artifact.sol/$artifact.json"
done

for artifact in "${system_contracts_yul[@]}"; do
  FILES="$FILES $SYSTEM_ARTIFACTS_SRC_DIR/$artifact.yul/$artifact.json"
done

for precompile in "${precompiles[@]}"; do
  FILES="$FILES $SYSTEM_ARTIFACTS_SRC_DIR/$precompile.yul/$precompile.json"
done

for bootloader in "${bootloaders[@]}"; do
  FILES="$FILES $SYSTEM_ARTIFACTS_SRC_DIR/$bootloader.yul/Bootloader.json"
done

# Make sure we are using GNU tar
case "$(uname -s)" in
    # Vast majority of Linux distributives have GNU tar installed
    Linux*)     GNU_TAR_BIN=tar;;
    # macOS comes with BSD tar but GNU tar is installable as gtar (available in Github runners by default)
    Darwin*)    GNU_TAR_BIN=gtar;;
    # Unknown, assuming `tar`
    *)          GNU_TAR_BIN=tar;;
esac

# Create reproducible GNU tar archives as per https://www.gnu.org/software/tar/manual/html_section/Reproducibility.html
cd contracts
SOURCE_EPOCH=$(TZ=UTC0 git log -1 \
  --format=tformat:%cd \
  --date=format:%Y-%m-%dT%H:%M:%SZ)
cd ..
TARFLAGS="
  --sort=name --format=posix
  --pax-option=exthdr.name=%d/PaxHeaders/%f
  --pax-option=delete=atime,delete=ctime
  --clamp-mtime --mtime=$SOURCE_EPOCH
  --numeric-owner --owner=0 --group=0
  --mode=go+u,go-w
"
GZIPFLAGS="--no-name --best"

LC_ALL=C $GNU_TAR_BIN $TARFLAGS -cvf - $FILES | gzip $GZIPFLAGS > $BUILTIN_CONTRACTS_OUTPUT_PATH<|MERGE_RESOLUTION|>--- conflicted
+++ resolved
@@ -13,11 +13,9 @@
     ;;
   v28)
     # HEAD of anvil-zksync-0.4.x-release-v28
-<<<<<<< HEAD
+    ERA_CONTRACTS_GIT_COMMIT=07a789244c66c4e9b2b8623ea4cfe39396ad81c2
+  v29)
     ERA_CONTRACTS_GIT_COMMIT=cd9906af3988e0dbde825bc51fcb50b21498c321
-=======
-    ERA_CONTRACTS_GIT_COMMIT=07a789244c66c4e9b2b8623ea4cfe39396ad81c2
->>>>>>> 8bfe7312
     ;;
   *)
     echo "Unrecognized/unsupported protocol version: $PROTOCOL_VERSION"
