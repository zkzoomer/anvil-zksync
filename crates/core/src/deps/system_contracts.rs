use anvil_zksync_config::types::SystemContractsOptions;
use flate2::read::GzDecoder;
use once_cell::sync::Lazy;
use serde_json::Value;
use std::collections::HashMap;
use std::io::Read;
use std::path::Path;
use zksync_types::system_contracts::{
    get_system_smart_contracts, get_system_smart_contracts_from_dir,
};
use zksync_types::{
    block::DeployedContract, ProtocolVersionId, ACCOUNT_CODE_STORAGE_ADDRESS, BOOTLOADER_ADDRESS,
    BOOTLOADER_UTILITIES_ADDRESS, CODE_ORACLE_ADDRESS, COMPLEX_UPGRADER_ADDRESS,
    COMPRESSOR_ADDRESS, CONTRACT_DEPLOYER_ADDRESS, CREATE2_FACTORY_ADDRESS,
    ECRECOVER_PRECOMPILE_ADDRESS, EC_ADD_PRECOMPILE_ADDRESS, EC_MUL_PRECOMPILE_ADDRESS,
<<<<<<< HEAD
    EC_PAIRING_PRECOMPILE_ADDRESS, EVENT_WRITER_ADDRESS, IMMUTABLE_SIMULATOR_STORAGE_ADDRESS,
    KECCAK256_PRECOMPILE_ADDRESS, KNOWN_CODES_STORAGE_ADDRESS, L1_MESSENGER_ADDRESS,
    L2_ASSET_ROUTER_ADDRESS, L2_BASE_TOKEN_ADDRESS, L2_BRIDGEHUB_ADDRESS,
    L2_GENESIS_UPGRADE_ADDRESS, L2_MESSAGE_ROOT_ADDRESS, L2_MESSAGE_ROOT_STORAGE_ADDRESS,
    L2_MESSAGE_VERIFICATION_ADDRESS, L2_NATIVE_TOKEN_VAULT_ADDRESS, L2_WRAPPED_BASE_TOKEN_IMPL,
    MSG_VALUE_SIMULATOR_ADDRESS, NONCE_HOLDER_ADDRESS, PUBDATA_CHUNK_PUBLISHER_ADDRESS,
    SECP256R1_VERIFY_PRECOMPILE_ADDRESS, SHA256_PRECOMPILE_ADDRESS, SLOAD_CONTRACT_ADDRESS,
    SYSTEM_CONTEXT_ADDRESS,
=======
    EC_PAIRING_PRECOMPILE_ADDRESS, EVENT_WRITER_ADDRESS, EVM_GAS_MANAGER_ADDRESS,
    EVM_HASHES_STORAGE_ADDRESS, EVM_PREDEPLOYS_MANAGER_ADDRESS, IDENTITY_ADDRESS,
    IMMUTABLE_SIMULATOR_STORAGE_ADDRESS, KECCAK256_PRECOMPILE_ADDRESS, KNOWN_CODES_STORAGE_ADDRESS,
    L1_MESSENGER_ADDRESS, L2_ASSET_ROUTER_ADDRESS, L2_BASE_TOKEN_ADDRESS, L2_BRIDGEHUB_ADDRESS,
    L2_GENESIS_UPGRADE_ADDRESS, L2_MESSAGE_ROOT_ADDRESS, L2_NATIVE_TOKEN_VAULT_ADDRESS,
    L2_WRAPPED_BASE_TOKEN_IMPL, MODEXP_PRECOMPILE_ADDRESS, MSG_VALUE_SIMULATOR_ADDRESS,
    NONCE_HOLDER_ADDRESS, PUBDATA_CHUNK_PUBLISHER_ADDRESS, SECP256R1_VERIFY_PRECOMPILE_ADDRESS,
    SHA256_PRECOMPILE_ADDRESS, SLOAD_CONTRACT_ADDRESS, SYSTEM_CONTEXT_ADDRESS,
>>>>>>> 8bfe7312
};
use zksync_types::{AccountTreeId, Address, H160};

pub const TIMESTAMP_ASSERTER_ADDRESS: Address = H160([
    0x00, 0x00, 0x00, 0x00, 0x00, 0x00, 0x00, 0x00, 0x00, 0x00, 0x00, 0x00, 0x00, 0x00, 0x00, 0x00,
    0x00, 0x80, 0x80, 0x12,
]);

<<<<<<< HEAD
static BUILTIN_CONTRACT_ARCHIVES: [(ProtocolVersionId, &[u8]); 1] = [
    // (
    //     ProtocolVersionId::Version26,
    //     include_bytes!("contracts/builtin-contracts-v26.tar.gz"),
    // ),
    // (
    //     ProtocolVersionId::Version27,
    //     include_bytes!("contracts/builtin-contracts-v27.tar.gz"),
    // ),
=======
static BUILTIN_CONTRACT_ARCHIVES: [(ProtocolVersionId, &[u8]); 3] = [
>>>>>>> 8bfe7312
    (
        ProtocolVersionId::Version28,
        include_bytes!("contracts/builtin-contracts-v28.tar.gz"),
    ),
    (
        ProtocolVersionId::Version28,
        include_bytes!("contracts/builtin-contracts-v28.tar.gz"),
    ),
];

static BUILTIN_CONTRACT_ARTIFACTS: Lazy<HashMap<ProtocolVersionId, HashMap<String, Vec<u8>>>> =
    Lazy::new(|| {
        let mut result = HashMap::new();
        for (protocol_version, built_in_contracts) in BUILTIN_CONTRACT_ARCHIVES {
            let decoder = GzDecoder::new(built_in_contracts);
            let mut archive = tar::Archive::new(decoder);
            let mut contract_artifacts = HashMap::new();
            for file in archive
                .entries()
                .expect("failed to decompress built-in contracts")
            {
                let mut file = file.expect("failed to read a built-in contract entry");
                let path = file
                    .header()
                    .path()
                    .expect("contract path is malformed")
                    .file_name()
                    .expect("built-in contract entry does not have a filename")
                    .to_string_lossy()
                    .to_string();

                let mut contents = Vec::with_capacity(
                    file.header().size().expect("contract size is corrupted") as usize,
                );
                file.read_to_end(&mut contents).unwrap();
                contract_artifacts.insert(path, contents);
            }
            result.insert(protocol_version, contract_artifacts);
        }
        result
    });

pub fn bytecode_from_slice(artifact_name: &str, contents: &[u8]) -> Vec<u8> {
    let artifact: Value = serde_json::from_slice(contents).expect(artifact_name);
    let bytecode = artifact["bytecode"]
        .as_object()
        .unwrap_or_else(|| panic!("Bytecode not found in {:?}", artifact_name))
        .get("object")
        .unwrap_or_else(|| panic!("Bytecode object not found in {:?}", artifact_name))
        .as_str()
        .unwrap_or_else(|| panic!("Bytecode object is not a string in {:?}", artifact_name));

    hex::decode(bytecode)
        .unwrap_or_else(|err| panic!("Can't decode bytecode in {:?}: {}", artifact_name, err))
}

pub fn load_builtin_contract(protocol_version: ProtocolVersionId, artifact_name: &str) -> Vec<u8> {
    let artifact_path = format!(
        "{}.json",
        if artifact_name == "proved_batch"
            || artifact_name == "proved_batch_impersonating"
            || artifact_name == "playground_batch"
            || artifact_name == "fee_estimate"
            || artifact_name == "fee_estimate_impersonating"
        {
            "Bootloader"
        } else {
            artifact_name
        }
    );
    bytecode_from_slice(
        artifact_name,
        BUILTIN_CONTRACT_ARTIFACTS
            .get(&protocol_version)
            .unwrap_or_else(|| panic!("protocol version '{protocol_version}' is not supported"))
            .get(&artifact_path)
            .unwrap_or_else(|| {
                panic!("failed to find built-in contract artifact at '{artifact_path}'")
            }),
    )
}

<<<<<<< HEAD
static BUILTIN_CONTRACT_LOCATIONS: [(&str, Address); 35] = [
=======
const V26: ProtocolVersionId = ProtocolVersionId::Version26;
const V27: ProtocolVersionId = ProtocolVersionId::Version27;
const V28: ProtocolVersionId = ProtocolVersionId::Version28;

/// Triple containing a name of a contract, its L2 address and minimum supported protocol version
static BUILTIN_CONTRACT_LOCATIONS: [(&str, Address, ProtocolVersionId); 38] = [
>>>>>>> 8bfe7312
    // *************************************************
    // *     Kernel contracts (base offset 0x8000)     *
    // *************************************************
    ("AccountCodeStorage", ACCOUNT_CODE_STORAGE_ADDRESS, V26),
    ("NonceHolder", NONCE_HOLDER_ADDRESS, V26),
    ("KnownCodesStorage", KNOWN_CODES_STORAGE_ADDRESS, V26),
    (
        "ImmutableSimulator",
        IMMUTABLE_SIMULATOR_STORAGE_ADDRESS,
        V26,
    ),
    ("ContractDeployer", CONTRACT_DEPLOYER_ADDRESS, V26),
    ("L1Messenger", L1_MESSENGER_ADDRESS, V26),
    ("MsgValueSimulator", MSG_VALUE_SIMULATOR_ADDRESS, V26),
    ("L2BaseToken", L2_BASE_TOKEN_ADDRESS, V26),
    ("SystemContext", SYSTEM_CONTEXT_ADDRESS, V26),
    ("BootloaderUtilities", BOOTLOADER_UTILITIES_ADDRESS, V26),
    ("EventWriter", EVENT_WRITER_ADDRESS, V26),
    ("Compressor", COMPRESSOR_ADDRESS, V26),
    ("ComplexUpgrader", COMPLEX_UPGRADER_ADDRESS, V26),
    (
        "PubdataChunkPublisher",
        PUBDATA_CHUNK_PUBLISHER_ADDRESS,
        V26,
    ),
    ("EvmGasManager", EVM_GAS_MANAGER_ADDRESS, V27),
    ("EvmPredeploysManager", EVM_PREDEPLOYS_MANAGER_ADDRESS, V27),
    ("EvmHashesStorage", EVM_HASHES_STORAGE_ADDRESS, V27),
    // *************************************************
    // *  Non-kernel contracts (base offset 0x010000)  *
    // *************************************************
<<<<<<< HEAD
    ("Create2Factory", CREATE2_FACTORY_ADDRESS),
    ("L2GenesisUpgrade", L2_GENESIS_UPGRADE_ADDRESS),
    ("Bridgehub", L2_BRIDGEHUB_ADDRESS),
    ("L2AssetRouter", L2_ASSET_ROUTER_ADDRESS),
    ("L2NativeTokenVault", L2_NATIVE_TOKEN_VAULT_ADDRESS),
    ("MessageRoot", L2_MESSAGE_ROOT_ADDRESS),
    ("SloadContract", SLOAD_CONTRACT_ADDRESS),
    ("L2WrappedBaseToken", L2_WRAPPED_BASE_TOKEN_IMPL),
    ("L2MessageRootStorage", L2_MESSAGE_ROOT_STORAGE_ADDRESS),
    ("L2MessageVerification", L2_MESSAGE_VERIFICATION_ADDRESS),
=======
    ("Create2Factory", CREATE2_FACTORY_ADDRESS, V26),
    ("L2GenesisUpgrade", L2_GENESIS_UPGRADE_ADDRESS, V26),
    ("Bridgehub", L2_BRIDGEHUB_ADDRESS, V26),
    ("L2AssetRouter", L2_ASSET_ROUTER_ADDRESS, V26),
    ("L2NativeTokenVault", L2_NATIVE_TOKEN_VAULT_ADDRESS, V26),
    ("MessageRoot", L2_MESSAGE_ROOT_ADDRESS, V26),
    ("SloadContract", SLOAD_CONTRACT_ADDRESS, V26),
    ("L2WrappedBaseToken", L2_WRAPPED_BASE_TOKEN_IMPL, V26),
>>>>>>> 8bfe7312
    // *************************************************
    // *                 Precompiles                   *
    // *************************************************
    ("Keccak256", KECCAK256_PRECOMPILE_ADDRESS, V26),
    ("SHA256", SHA256_PRECOMPILE_ADDRESS, V26),
    ("Ecrecover", ECRECOVER_PRECOMPILE_ADDRESS, V26),
    ("EcAdd", EC_ADD_PRECOMPILE_ADDRESS, V26),
    ("EcMul", EC_MUL_PRECOMPILE_ADDRESS, V26),
    ("EcPairing", EC_PAIRING_PRECOMPILE_ADDRESS, V26),
    ("CodeOracle", CODE_ORACLE_ADDRESS, V26),
    ("P256Verify", SECP256R1_VERIFY_PRECOMPILE_ADDRESS, V26),
    ("Identity", IDENTITY_ADDRESS, V27),
    ("Modexp", MODEXP_PRECOMPILE_ADDRESS, V28),
    // TODO: It might make more sense to source address for these from zkstack config
    // *************************************************
    // *                L2 contracts                   *
    // *************************************************
    ("TimestampAsserter", TIMESTAMP_ASSERTER_ADDRESS, V26),
    // *************************************************
    // *               Empty contracts                 *
    // *************************************************
    // For now, only zero address and the bootloader address have empty bytecode at the init
    // In the future, we might want to set all of the system contracts this way.
    ("EmptyContract", Address::zero(), V26),
    ("EmptyContract", BOOTLOADER_ADDRESS, V26),
];

static BUILTIN_CONTRACTS: Lazy<HashMap<ProtocolVersionId, Vec<DeployedContract>>> =
    Lazy::new(|| {
        let mut result = HashMap::new();
        for (protocol_version, _) in BUILTIN_CONTRACT_ARCHIVES {
            result.insert(
                protocol_version,
                BUILTIN_CONTRACT_LOCATIONS
                    .iter()
                    .filter(|(_, _, min_version)| &protocol_version >= min_version)
                    .map(|(artifact_name, address, _)| DeployedContract {
                        account_id: AccountTreeId::new(*address),
                        bytecode: load_builtin_contract(protocol_version, artifact_name),
                    })
                    .collect(),
            );
        }
        result
    });

pub fn get_deployed_contracts(
    options: SystemContractsOptions,
    protocol_version: ProtocolVersionId,
    system_contracts_path: Option<&Path>,
) -> Vec<DeployedContract> {
    match options {
        SystemContractsOptions::BuiltIn | SystemContractsOptions::BuiltInWithoutSecurity => {
            BUILTIN_CONTRACTS
                .get(&protocol_version)
                .unwrap_or_else(|| panic!("protocol version '{protocol_version}' is not supported"))
                .clone()
        }
        SystemContractsOptions::Local => {
            // checks if system contracts path is provided
            if let Some(path) = system_contracts_path {
                get_system_smart_contracts_from_dir(path.to_path_buf())
            } else {
                get_system_smart_contracts()
            }
        }
    }
}

#[cfg(test)]
mod tests {
    use super::*;

    fn count_protocol_contracts(protocol_version: ProtocolVersionId) -> usize {
        BUILTIN_CONTRACT_LOCATIONS
            .iter()
            .filter(|(_, _, min_version)| &protocol_version >= min_version)
            .count()
    }

    #[test]
    fn load_v26_contracts() {
        let contracts = get_deployed_contracts(
            SystemContractsOptions::BuiltIn,
            ProtocolVersionId::Version26,
            None,
        );
        assert_eq!(
            contracts.len(),
            count_protocol_contracts(ProtocolVersionId::Version26)
        );
    }

    #[test]
    fn load_v27_contracts() {
        let contracts = get_deployed_contracts(
            SystemContractsOptions::BuiltIn,
            ProtocolVersionId::Version27,
            None,
        );
        assert_eq!(
            contracts.len(),
            count_protocol_contracts(ProtocolVersionId::Version27)
        );
    }

    #[test]
    fn load_v28_contracts() {
        let contracts = get_deployed_contracts(
            SystemContractsOptions::BuiltIn,
            ProtocolVersionId::Version28,
            None,
        );
        assert_eq!(
            contracts.len(),
            count_protocol_contracts(ProtocolVersionId::Version28)
        );
    }
}<|MERGE_RESOLUTION|>--- conflicted
+++ resolved
@@ -13,8 +13,8 @@
     BOOTLOADER_UTILITIES_ADDRESS, CODE_ORACLE_ADDRESS, COMPLEX_UPGRADER_ADDRESS,
     COMPRESSOR_ADDRESS, CONTRACT_DEPLOYER_ADDRESS, CREATE2_FACTORY_ADDRESS,
     ECRECOVER_PRECOMPILE_ADDRESS, EC_ADD_PRECOMPILE_ADDRESS, EC_MUL_PRECOMPILE_ADDRESS,
-<<<<<<< HEAD
-    EC_PAIRING_PRECOMPILE_ADDRESS, EVENT_WRITER_ADDRESS, IMMUTABLE_SIMULATOR_STORAGE_ADDRESS,
+    EC_PAIRING_PRECOMPILE_ADDRESS, EVENT_WRITER_ADDRESS, EVM_GAS_MANAGER_ADDRESS, 
+    EVM_HASHES_STORAGE_ADDRESS,EVM_PREDEPLOYS_MANAGER_ADDRESS, IDENTITY_ADDRESS, IMMUTABLE_SIMULATOR_STORAGE_ADDRESS,
     KECCAK256_PRECOMPILE_ADDRESS, KNOWN_CODES_STORAGE_ADDRESS, L1_MESSENGER_ADDRESS,
     L2_ASSET_ROUTER_ADDRESS, L2_BASE_TOKEN_ADDRESS, L2_BRIDGEHUB_ADDRESS,
     L2_GENESIS_UPGRADE_ADDRESS, L2_MESSAGE_ROOT_ADDRESS, L2_MESSAGE_ROOT_STORAGE_ADDRESS,
@@ -22,16 +22,6 @@
     MSG_VALUE_SIMULATOR_ADDRESS, NONCE_HOLDER_ADDRESS, PUBDATA_CHUNK_PUBLISHER_ADDRESS,
     SECP256R1_VERIFY_PRECOMPILE_ADDRESS, SHA256_PRECOMPILE_ADDRESS, SLOAD_CONTRACT_ADDRESS,
     SYSTEM_CONTEXT_ADDRESS,
-=======
-    EC_PAIRING_PRECOMPILE_ADDRESS, EVENT_WRITER_ADDRESS, EVM_GAS_MANAGER_ADDRESS,
-    EVM_HASHES_STORAGE_ADDRESS, EVM_PREDEPLOYS_MANAGER_ADDRESS, IDENTITY_ADDRESS,
-    IMMUTABLE_SIMULATOR_STORAGE_ADDRESS, KECCAK256_PRECOMPILE_ADDRESS, KNOWN_CODES_STORAGE_ADDRESS,
-    L1_MESSENGER_ADDRESS, L2_ASSET_ROUTER_ADDRESS, L2_BASE_TOKEN_ADDRESS, L2_BRIDGEHUB_ADDRESS,
-    L2_GENESIS_UPGRADE_ADDRESS, L2_MESSAGE_ROOT_ADDRESS, L2_NATIVE_TOKEN_VAULT_ADDRESS,
-    L2_WRAPPED_BASE_TOKEN_IMPL, MODEXP_PRECOMPILE_ADDRESS, MSG_VALUE_SIMULATOR_ADDRESS,
-    NONCE_HOLDER_ADDRESS, PUBDATA_CHUNK_PUBLISHER_ADDRESS, SECP256R1_VERIFY_PRECOMPILE_ADDRESS,
-    SHA256_PRECOMPILE_ADDRESS, SLOAD_CONTRACT_ADDRESS, SYSTEM_CONTEXT_ADDRESS,
->>>>>>> 8bfe7312
 };
 use zksync_types::{AccountTreeId, Address, H160};
 
@@ -40,26 +30,22 @@
     0x00, 0x80, 0x80, 0x12,
 ]);
 
-<<<<<<< HEAD
-static BUILTIN_CONTRACT_ARCHIVES: [(ProtocolVersionId, &[u8]); 1] = [
-    // (
-    //     ProtocolVersionId::Version26,
-    //     include_bytes!("contracts/builtin-contracts-v26.tar.gz"),
-    // ),
-    // (
-    //     ProtocolVersionId::Version27,
-    //     include_bytes!("contracts/builtin-contracts-v27.tar.gz"),
-    // ),
-=======
-static BUILTIN_CONTRACT_ARCHIVES: [(ProtocolVersionId, &[u8]); 3] = [
->>>>>>> 8bfe7312
+static BUILTIN_CONTRACT_ARCHIVES: [(ProtocolVersionId, &[u8]); 4] = [
+    (
+        ProtocolVersionId::Version26,
+        include_bytes!("contracts/builtin-contracts-v26.tar.gz"),
+    ),
+    (
+        ProtocolVersionId::Version27,
+        include_bytes!("contracts/builtin-contracts-v27.tar.gz"),
+    ),
     (
         ProtocolVersionId::Version28,
         include_bytes!("contracts/builtin-contracts-v28.tar.gz"),
     ),
     (
         ProtocolVersionId::Version28,
-        include_bytes!("contracts/builtin-contracts-v28.tar.gz"),
+        include_bytes!("contracts/builtin-contracts-v29.tar.gz"),
     ),
 ];
 
@@ -135,16 +121,13 @@
     )
 }
 
-<<<<<<< HEAD
-static BUILTIN_CONTRACT_LOCATIONS: [(&str, Address); 35] = [
-=======
 const V26: ProtocolVersionId = ProtocolVersionId::Version26;
 const V27: ProtocolVersionId = ProtocolVersionId::Version27;
 const V28: ProtocolVersionId = ProtocolVersionId::Version28;
+const V29: ProtocolVersionId = ProtocolVersionId::Version28;
 
 /// Triple containing a name of a contract, its L2 address and minimum supported protocol version
 static BUILTIN_CONTRACT_LOCATIONS: [(&str, Address, ProtocolVersionId); 38] = [
->>>>>>> 8bfe7312
     // *************************************************
     // *     Kernel contracts (base offset 0x8000)     *
     // *************************************************
@@ -176,18 +159,6 @@
     // *************************************************
     // *  Non-kernel contracts (base offset 0x010000)  *
     // *************************************************
-<<<<<<< HEAD
-    ("Create2Factory", CREATE2_FACTORY_ADDRESS),
-    ("L2GenesisUpgrade", L2_GENESIS_UPGRADE_ADDRESS),
-    ("Bridgehub", L2_BRIDGEHUB_ADDRESS),
-    ("L2AssetRouter", L2_ASSET_ROUTER_ADDRESS),
-    ("L2NativeTokenVault", L2_NATIVE_TOKEN_VAULT_ADDRESS),
-    ("MessageRoot", L2_MESSAGE_ROOT_ADDRESS),
-    ("SloadContract", SLOAD_CONTRACT_ADDRESS),
-    ("L2WrappedBaseToken", L2_WRAPPED_BASE_TOKEN_IMPL),
-    ("L2MessageRootStorage", L2_MESSAGE_ROOT_STORAGE_ADDRESS),
-    ("L2MessageVerification", L2_MESSAGE_VERIFICATION_ADDRESS),
-=======
     ("Create2Factory", CREATE2_FACTORY_ADDRESS, V26),
     ("L2GenesisUpgrade", L2_GENESIS_UPGRADE_ADDRESS, V26),
     ("Bridgehub", L2_BRIDGEHUB_ADDRESS, V26),
@@ -196,7 +167,8 @@
     ("MessageRoot", L2_MESSAGE_ROOT_ADDRESS, V26),
     ("SloadContract", SLOAD_CONTRACT_ADDRESS, V26),
     ("L2WrappedBaseToken", L2_WRAPPED_BASE_TOKEN_IMPL, V26),
->>>>>>> 8bfe7312
+    ("L2MessageRootStorage", L2_MESSAGE_ROOT_STORAGE_ADDRESS, V29),
+    ("L2MessageVerification", L2_MESSAGE_VERIFICATION_ADDRESS, V29),
     // *************************************************
     // *                 Precompiles                   *
     // *************************************************
