use anvil_zksync_common::sh_err;
use chrono::{DateTime, Utc};
use std::fmt;
use std::future::Future;
use std::sync::Arc;
use tokio::runtime::Builder;
use tokio::sync::{RwLock, RwLockReadGuard};
use zksync_multivm::interface::{Call, CallType, ExecutionResult, VmExecutionResultAndLogs};
use zksync_multivm::utils::bytecode::bytes_to_be_words;
use zksync_types::bytecode::BytecodeHash;
use zksync_types::{
    CONTRACT_DEPLOYER_ADDRESS, Transaction, U64, U256,
    api::{BlockNumber, DebugCall, DebugCallType},
    web3::Bytes,
};
use zksync_web3_decl::error::Web3Error;

/// Takes long integers and returns them in human friendly format with "_".
/// For example: 12_334_093
pub fn to_human_size(input: U256) -> String {
    let input = format!("{input:?}");
    let tmp: Vec<_> = input
        .chars()
        .rev()
        .enumerate()
        .flat_map(|(index, val)| {
            if index > 0 && index % 3 == 0 {
                vec!['_', val]
            } else {
                vec![val]
            }
        })
        .collect();
    tmp.iter().rev().collect()
}

// pub fn bytecode_to_factory_dep(bytecode: Vec<u8>) -> Result<(U256, Vec<U256>), anyhow::Error> {
//     zksync_basic_types::bytecode::validate_bytecode(&bytecode).context("Invalid bytecode")?;
//     let bytecode_hash = zksync_types::bytecode::BytecodeHash::for_bytecode(&bytecode).value_u256();

//     let bytecode_words = bytes_to_be_words(&bytecode);

//     Ok((bytecode_hash, bytecode_words))
// }

/// Returns the actual [U64] block number from [BlockNumber].
///
/// # Arguments
///
/// * `block_number` - [BlockNumber] for a block.
/// * `latest_block_number` - A [U64] representing the latest block number.
///
/// # Returns
///
/// A [U64] representing the input block number.
pub fn to_real_block_number(block_number: BlockNumber, latest_block_number: U64) -> U64 {
    match block_number {
<<<<<<< HEAD
        // TODO: review FastFinalized
=======
>>>>>>> 2c42bf35
        BlockNumber::FastFinalized
        | BlockNumber::Finalized
        | BlockNumber::Pending
        | BlockNumber::Committed
        | BlockNumber::L1Committed
        | BlockNumber::Latest
        | BlockNumber::Precommitted => latest_block_number,
        BlockNumber::Earliest => U64::zero(),
        BlockNumber::Number(n) => n,
    }
}

/// Creates a [DebugCall] from a [L2Tx], [VmExecutionResultAndLogs] and a list of [Call]s.
pub fn create_debug_output(
    tx: &Transaction,
    result: &VmExecutionResultAndLogs,
    traces: Vec<Call>,
) -> Result<DebugCall, Web3Error> {
    let calltype = if tx
        .recipient_account()
        .map(|addr| addr == CONTRACT_DEPLOYER_ADDRESS)
        .unwrap_or_default()
    {
        DebugCallType::Create
    } else {
        DebugCallType::Call
    };
    match &result.result {
        ExecutionResult::Success { output } => Ok(DebugCall {
            gas_used: result.statistics.gas_used.into(),
            output: output.clone().into(),
            r#type: calltype,
            from: tx.initiator_account(),
            to: tx.recipient_account().unwrap_or_default(),
            gas: tx.gas_limit(),
            value: tx.execute.value,
            input: tx.execute.calldata().into(),
            error: None,
            revert_reason: None,
            calls: traces.into_iter().map(call_to_debug_call).collect(),
        }),
        ExecutionResult::Revert { output } => Ok(DebugCall {
            gas_used: result.statistics.gas_used.into(),
            output: output.encoded_data().into(),
            r#type: calltype,
            from: tx.initiator_account(),
            to: tx.recipient_account().unwrap_or_default(),
            gas: tx.gas_limit(),
            value: tx.execute.value,
            input: tx.execute.calldata().into(),
            error: None,
            revert_reason: Some(output.to_string()),
            calls: traces.into_iter().map(call_to_debug_call).collect(),
        }),
        ExecutionResult::Halt { reason } => Err(Web3Error::SubmitTransactionError(
            reason.to_string(),
            vec![],
        )),
    }
}

fn call_to_debug_call(value: Call) -> DebugCall {
    let calls = value.calls.into_iter().map(call_to_debug_call).collect();
    let debug_type = match value.r#type {
        CallType::Call(_) => DebugCallType::Call,
        CallType::Create => DebugCallType::Create,
        CallType::NearCall => unreachable!("We have to filter our near calls before"),
    };
    DebugCall {
        r#type: debug_type,
        from: value.from,
        to: value.to,
        gas: U256::from(value.gas),
        gas_used: U256::from(value.gas_used),
        value: value.value,
        output: Bytes::from(value.output.clone()),
        input: Bytes::from(value.input.clone()),
        error: value.error.clone(),
        revert_reason: value.revert_reason,
        calls,
    }
}

/// Converts a timestamp in milliseconds since epoch to a [DateTime] in UTC.
pub fn utc_datetime_from_epoch_ms(millis: u64) -> DateTime<Utc> {
    let secs = millis / 1000;
    let nanos = (millis % 1000) * 1_000_000;
    // expect() is ok- nanos can't be >2M
    DateTime::<Utc>::from_timestamp(secs as i64, nanos as u32).expect("valid timestamp")
}

/// Error that can be converted to a [`Web3Error`] and has transparent JSON-RPC error message (unlike `anyhow::Error` conversions).
#[derive(Debug)]
pub(crate) struct TransparentError(pub String);

impl fmt::Display for TransparentError {
    fn fmt(&self, formatter: &mut fmt::Formatter<'_>) -> fmt::Result {
        formatter.write_str(&self.0)
    }
}

impl std::error::Error for TransparentError {}

impl From<TransparentError> for Web3Error {
    fn from(err: TransparentError) -> Self {
        Self::InternalError(err.into())
    }
}

pub fn internal_error(method_name: &'static str, error: impl fmt::Display) -> Web3Error {
    sh_err!("Internal error in method {method_name}: {error}");
    Web3Error::InternalError(anyhow::Error::msg(error.to_string()))
}

pub fn block_on<F: Future + Send + 'static>(future: F) -> F::Output
where
    F::Output: Send,
{
    std::thread::spawn(move || {
        let runtime = Builder::new_current_thread()
            .enable_all()
            .build()
            .expect("tokio runtime creation failed");
        runtime.block_on(future)
    })
    .join()
    .unwrap()
}

/// A special version of `Arc<RwLock<T>>` that can only be read from.
#[derive(Debug)]
pub struct ArcRLock<T>(Arc<RwLock<T>>);

impl<T> Clone for ArcRLock<T> {
    fn clone(&self) -> Self {
        ArcRLock(self.0.clone())
    }
}

impl<T> ArcRLock<T> {
    /// Wrap writeable `Arc<RwLock<T>>` into a read-only `ArcRLock<T>`.
    pub fn wrap(inner: Arc<RwLock<T>>) -> Self {
        Self(inner)
    }

    /// Locks this `ArcRLock` with shared read access, causing the current task
    /// to yield until the lock has been acquired.
    pub async fn read(&self) -> RwLockReadGuard<T> {
        self.0.read().await
    }
}

#[cfg(test)]
mod tests {
    use zksync_types::U256;

    use super::*;

    #[test]
    fn test_utc_datetime_from_epoch_ms() {
        let actual = utc_datetime_from_epoch_ms(1623931200000);
        assert_eq!(DateTime::from_timestamp(1623931200, 0).unwrap(), actual);
    }

    #[test]
    fn test_human_sizes() {
        assert_eq!("123", to_human_size(U256::from(123u64)));
        assert_eq!("1_234", to_human_size(U256::from(1234u64)));
        assert_eq!("12_345", to_human_size(U256::from(12345u64)));
        assert_eq!("0", to_human_size(U256::from(0)));
        assert_eq!("1", to_human_size(U256::from(1)));
        assert_eq!("50_000_000", to_human_size(U256::from(50000000u64)));
    }

    #[test]
    fn test_to_real_block_number_finalized() {
        let actual = to_real_block_number(BlockNumber::Finalized, U64::from(10));
        assert_eq!(U64::from(10), actual);
    }

    #[test]
    fn test_to_real_block_number_pending() {
        let actual = to_real_block_number(BlockNumber::Pending, U64::from(10));
        assert_eq!(U64::from(10), actual);
    }

    #[test]
    fn test_to_real_block_number_committed() {
        let actual = to_real_block_number(BlockNumber::Committed, U64::from(10));
        assert_eq!(U64::from(10), actual);
    }

    #[test]
    fn test_to_real_block_number_latest() {
        let actual = to_real_block_number(BlockNumber::Latest, U64::from(10));
        assert_eq!(U64::from(10), actual);
    }

    #[test]
    fn test_to_real_block_number_earliest() {
        let actual = to_real_block_number(BlockNumber::Earliest, U64::from(10));
        assert_eq!(U64::zero(), actual);
    }

    #[test]
    fn test_to_real_block_number_number() {
        let actual = to_real_block_number(BlockNumber::Number(U64::from(5)), U64::from(10));
        assert_eq!(U64::from(5), actual);
    }
}<|MERGE_RESOLUTION|>--- conflicted
+++ resolved
@@ -6,8 +6,6 @@
 use tokio::runtime::Builder;
 use tokio::sync::{RwLock, RwLockReadGuard};
 use zksync_multivm::interface::{Call, CallType, ExecutionResult, VmExecutionResultAndLogs};
-use zksync_multivm::utils::bytecode::bytes_to_be_words;
-use zksync_types::bytecode::BytecodeHash;
 use zksync_types::{
     CONTRACT_DEPLOYER_ADDRESS, Transaction, U64, U256,
     api::{BlockNumber, DebugCall, DebugCallType},
@@ -55,10 +53,7 @@
 /// A [U64] representing the input block number.
 pub fn to_real_block_number(block_number: BlockNumber, latest_block_number: U64) -> U64 {
     match block_number {
-<<<<<<< HEAD
         // TODO: review FastFinalized
-=======
->>>>>>> 2c42bf35
         BlockNumber::FastFinalized
         | BlockNumber::Finalized
         | BlockNumber::Pending
